﻿<Project Sdk="Microsoft.NET.Sdk">

    <ItemGroup>
<<<<<<< HEAD
        <PackageReference Include="FluentValidation" Version="12.0.0" />
        <PackageReference Include="NodaTime" Version="3.2.2" />
        <PackageReference Include="Microsoft.Extensions.Configuration" Version="9.0.5" />
        <PackageReference Include="Microsoft.Extensions.Configuration.EnvironmentVariables" Version="9.0.5" />
        <PackageReference Include="Microsoft.Extensions.Configuration.Json" Version="9.0.5" />
        <PackageReference Include="Microsoft.Extensions.DependencyInjection" Version="9.0.5" />
        <PackageReference Include="Microsoft.Extensions.Options.ConfigurationExtensions" Version="9.0.5" />
        <PackageReference Include="Microsoft.EntityFrameworkCore" Version="9.0.5" />
        <PackageReference Include="Microsoft.Extensions.Configuration.Abstractions" Version="9.0.5" />
        <PackageReference Include="Microsoft.EntityFrameworkCore.Design" Version="9.0.5">
            <PrivateAssets>all</PrivateAssets>
            <IncludeAssets>runtime; build; native; contentfiles; analyzers; buildtransitive</IncludeAssets>
        </PackageReference>
        <PackageReference Include="Npgsql" Version="9.0.3" />
        <PackageReference Include="Npgsql.DependencyInjection" Version="9.0.3" />
        <PackageReference Include="Npgsql.EntityFrameworkCore.PostgreSQL" Version="9.0.4" />
        <PackageReference Include="Npgsql.EntityFrameworkCore.PostgreSQL.NodaTime" Version="9.0.4" />
    </ItemGroup>

    <ItemGroup>
        <None Update="appsettings.json">
            <CopyToOutputDirectory>PreserveNewest</CopyToOutputDirectory>
        </None>
    </ItemGroup>

    <ItemGroup>
      <Folder Include="Migrations\" />
=======
        <PackageReference Include="Dapper" />
        <PackageReference Include="Npgsql" />
        <PackageReference Include="Npgsql.DependencyInjection" />
        <PackageReference Include="Microsoft.Extensions.Configuration.Abstractions" />
>>>>>>> b76a0e82
    </ItemGroup>

</Project><|MERGE_RESOLUTION|>--- conflicted
+++ resolved
@@ -1,40 +1,10 @@
 ﻿<Project Sdk="Microsoft.NET.Sdk">
 
     <ItemGroup>
-<<<<<<< HEAD
-        <PackageReference Include="FluentValidation" Version="12.0.0" />
-        <PackageReference Include="NodaTime" Version="3.2.2" />
-        <PackageReference Include="Microsoft.Extensions.Configuration" Version="9.0.5" />
-        <PackageReference Include="Microsoft.Extensions.Configuration.EnvironmentVariables" Version="9.0.5" />
-        <PackageReference Include="Microsoft.Extensions.Configuration.Json" Version="9.0.5" />
-        <PackageReference Include="Microsoft.Extensions.DependencyInjection" Version="9.0.5" />
-        <PackageReference Include="Microsoft.Extensions.Options.ConfigurationExtensions" Version="9.0.5" />
-        <PackageReference Include="Microsoft.EntityFrameworkCore" Version="9.0.5" />
-        <PackageReference Include="Microsoft.Extensions.Configuration.Abstractions" Version="9.0.5" />
-        <PackageReference Include="Microsoft.EntityFrameworkCore.Design" Version="9.0.5">
-            <PrivateAssets>all</PrivateAssets>
-            <IncludeAssets>runtime; build; native; contentfiles; analyzers; buildtransitive</IncludeAssets>
-        </PackageReference>
-        <PackageReference Include="Npgsql" Version="9.0.3" />
-        <PackageReference Include="Npgsql.DependencyInjection" Version="9.0.3" />
-        <PackageReference Include="Npgsql.EntityFrameworkCore.PostgreSQL" Version="9.0.4" />
-        <PackageReference Include="Npgsql.EntityFrameworkCore.PostgreSQL.NodaTime" Version="9.0.4" />
-    </ItemGroup>
-
-    <ItemGroup>
-        <None Update="appsettings.json">
-            <CopyToOutputDirectory>PreserveNewest</CopyToOutputDirectory>
-        </None>
-    </ItemGroup>
-
-    <ItemGroup>
-      <Folder Include="Migrations\" />
-=======
         <PackageReference Include="Dapper" />
         <PackageReference Include="Npgsql" />
         <PackageReference Include="Npgsql.DependencyInjection" />
         <PackageReference Include="Microsoft.Extensions.Configuration.Abstractions" />
->>>>>>> b76a0e82
     </ItemGroup>
 
 </Project>